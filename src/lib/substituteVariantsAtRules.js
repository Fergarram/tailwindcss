--- conflicted
+++ resolved
@@ -25,18 +25,11 @@
 const defaultVariantGenerators = config => ({
   default: generateVariantFunction(() => {}),
   'motion-safe': generateVariantFunction(({ container, separator, modifySelectors }) => {
-<<<<<<< HEAD
     const modified = modifySelectors(({ selector }) => {
       return buildSelectorVariant(selector, 'motion-safe', separator, message => {
         throw container.error(message)
-=======
-    const parser = selectorParser(selectors => {
-      selectors.walkClasses(sel => {
-        sel.value = `motion-safe${separator}${sel.value}`
->>>>>>> 9f9065dd
       })
     })
-    const modified = modifySelectors(({ selector }) => parser.processSync(selector))
     const mediaQuery = postcss.atRule({
       name: 'media',
       params: '(prefers-reduced-motion: no-preference)',
@@ -45,22 +38,14 @@
     container.append(mediaQuery)
   }),
   'motion-reduce': generateVariantFunction(({ container, separator, modifySelectors }) => {
-<<<<<<< HEAD
     const modified = modifySelectors(({ selector }) => {
       return buildSelectorVariant(selector, 'motion-reduce', separator, message => {
         throw container.error(message)
       })
-=======
-    const parser = selectorParser(selectors => {
-      selectors.walkClasses(sel => {
-        sel.value = `motion-reduce${separator}${sel.value}`
-      })
     })
-    const modified = modifySelectors(({ selector }) => parser.processSync(selector))
     const mediaQuery = postcss.atRule({
       name: 'media',
       params: '(prefers-reduced-motion: reduce)',
->>>>>>> 9f9065dd
     })
     mediaQuery.append(modified)
     container.append(mediaQuery)
